import queue as q
import time
import tracemalloc
from collections import deque
from concurrent.futures import ThreadPoolExecutor

from AI.algorithm_registry import AIAlgorithmRegistry
<<<<<<< HEAD
from AI.heuristics import a_star_heuristic, greedy_heuristic
=======
from AI.heuristics import a_star_heuristic, a_star_heuristic_2, greedy_heuristic
>>>>>>> f4bd8019
from game_logic.constants import (A_STAR, AI_FOUND, AI_NOT_FOUND, BFS, DFS,
                                  GREEDY, INFINITE, ITER_DEEP, WEIGHTED_A_STAR)
from utils.ai import child_states, get_num_states, goal_state
from utils.file import stats_to_file


# For running AI algorithms in parallel
executor = ThreadPoolExecutor(max_workers=1)

class TreeNode:
    def __init__(self, state, parent=None, path_cost=0, depth=0, heuristic_score=0):
        """Initializes a new TreeNode object.
        Args:
            state (GameData): The state of the game (NOT TO BE CONFUSED WITH THE STATES FROM THE STATE MACHINE). This is the data that the AI will use to make its decision while actually playing the game on the board.
            parent (TreeNode, optional): The parent node of the current node. Defaults to None.
            path_cost (int, optional): The cost to reach the current node from the root node. Defaults to 0.
            depth (int, optional): The depth of the current node in the search tree. Defaults to 0.
            heuristic_score (int, optional): The score of the node based on the heuristic function. Defaults to 0.

        """

        self.state = state
        self.parent = parent
        self.children = []
        self.path_cost = path_cost
        self.depth = depth
        self.heuristic_score = heuristic_score

    def add_child(self, child_node):
        """Adds a child node to the current node. Also sets the parent of the child node to the current node.

        Args:
            child_node (TreeNode): The child node to add.

        """

        self.children.append(child_node)
        child_node.parent = self    # Constructor can already do this, it's partially redundant but that's okay

    def __lt__(self, other):
        """Defines the less-than comparison for TreeNode objects.
        This is used by the priority queue to compare nodes.

        Args:
            other (TreeNode): The other TreeNode to compare with.

        Returns:
            bool: True if this node is less than the other node, False otherwise.

        """

        return self.heuristic_score < other.heuristic_score

class AIAlgorithm:
    def __init__(self, level):
        self.current_state = None
        self.next_state = None

        self.goal_state_func = goal_state if level != INFINITE else None # TODO: Implement goal state function for infinite level (EXTRA FEATURE)
        self.operators_func = child_states
        self.time_callback_func = None
        self.res_callback_func = None

        self.stop_flag = False
        self.future = None
        self.result = None

        print(f"[AIAlgorithm] Initialized: {type(self).__name__}")

    def stop(self):
        """Stop the AI algorithm execution.
        Resets everything related to the algorithm running in the background.

        """

        self.stop_flag = True
        if self.future is not None:
            self.future.cancel()
            self.future = None
        self.res_callback_func = None
        self.result = None

    def get_next_move(self, game_data, time_callback_func=None, res_callback_func=None, reset=False):
        """Start running the AI algorithm in the background (separate thread)
        Calls the callback function with the result when it's done.

        Args:
            game_data (GameData): The current game state (NOT TO BE CONFUSED WITH THE STATES FROM THE STATE MACHINE). This is the data that the AI will use to make its decision while actually playing the game on the board.
            time_callback_func (function, optional): The function to call when the algorithm starts and when it ends. Defaults to None.
            res_callback_func (function, optional): The function to call when the algorithm is done. Defaults to None.
            reset (bool, optional): Whether to reset the stored algorithm results. Defaults to False.

        """

        self.stop_flag = False
        self.time_callback_func = time_callback_func
        self.res_callback_func = res_callback_func

        # Reset the AI algorithm results (when current state of the game doesn't match stat expected for result of the algorithm to be used)
        if reset:
            self.next_state = None
            self.future = None
            self.result = None

        # Needed in _execute_algorithm() - when the algorithm is actually run (not every time get_next_move() is called)
        self.current_state = game_data

        # No results yet/anymore, so run the algorithm (again)
        if self.result is None:
            if self.future is None:
                print(f"[{type(self).__name__}] Submitting algorithm...")
                self.future = executor.submit(self.run_algorithm)
                self.future.add_done_callback(self._on_algorithm_done)

                if self.time_callback_func is not None:
                    self.time_callback_func()
            else:
                print(f"[{type(self).__name__}] Algorithm already running.")
        else:
            print(f"[{type(self).__name__}] Using stored result.")
            piece_index, piece_position = self._process_result()
            status = AI_FOUND if piece_index is not None and piece_position is not None else AI_NOT_FOUND
            if self.res_callback_func is not None:
                self.res_callback_func(status, piece_index, piece_position)

    def _on_algorithm_done(self, future):
        """Callback function for when the algorithm has finished running.
        Calls the defined callback function if it exists.

        Args:
            future (Future): The future object that contains the result of the algorithm.

        """

        print(f"[{type(self).__name__}] Algorithm done.")
        self.time_callback_func()

        self.result = future.result()

        if self.result is None:
            if self.res_callback_func is not None:
                self.res_callback_func(AI_NOT_FOUND, None, None)
            return

        piece_index, piece_position = self._process_result()
        status = AI_FOUND if piece_index is not None and piece_position is not None else AI_NOT_FOUND

        if self.res_callback_func is not None:
            self.res_callback_func(status, piece_index, piece_position)

    def _process_result(self):
        self.next_state = self.result[0].state
        # Remove the state that is being played from the result (to avoid playing the same move again in the next call)
        self.result = self.result[1:] if len(self.result) > 1 else None

        for i, piece in enumerate(self.current_state.pieces): # TODO: Change this because what if the piece played in the next state is the 2nd one, which is the same as the 1st one, it returns the index of the first one. Shouldn't be a problem, because the pieces are same. Still.
            print(f"Piece {i}: {piece}")
            if self.next_state.recent_piece[0] == piece:
                print(f"Piece index: {i}, Piece position: {self.next_state.recent_piece[1]}")
                return i, self.next_state.recent_piece[1]

    def run_algorithm(self):
        """Decorator function to run the AI algorithm and measure its performance (time, memory, states visited).
        Calls the actual implementation of the algorithm.

        Returns:
            List[TreeNode]: The list of nodes from the root (exclusive) to the goal state (inclusive).

        """

        print(f"[{type(self).__name__}] Running algorithm...")
        start_time = time.time()
        tracemalloc.start()

        snapshot_before = tracemalloc.take_snapshot()

        result = self._execute_algorithm()  # Call the actual implementation

        snapshot_after = tracemalloc.take_snapshot()

        elapsed_time = time.time() - start_time
        tracemalloc.stop()

        stats = snapshot_after.compare_to(snapshot_before, 'lineno')
        peak_mem = sum(stat.size_diff for stat in stats)

        num_states = get_num_states()
        if result is not None:
            print(f"[{type(self).__name__}] Time: {elapsed_time:.4f}s")
            print(f"[{type(self).__name__}] Memory: {peak_mem / (1024 * 1024):.4f} MB")
            print(f"[{type(self).__name__}] States: {num_states}")
            print(f"[{type(self).__name__}] Number of moves: {len(result)}")
            stats_to_file(f"{self.__class__.__name__}_stats.csv", elapsed_time, peak_mem, num_states, len(result))
        else:
            print(f"[{type(self).__name__}] Algorithm did not complete.")

        return result

    def _execute_algorithm(self):
        """Run the actual AI algorithm

        Returns:
            List[TreeNode]: The list of nodes from the root (exclusive) to the goal state (inclusive).

        """

        raise NotImplementedError(f"{type(self).__name__} must override _execute_algorithm()")

    def order_nodes(self, node):
        """Sort nodes to trace back the path from root to goal.

        Args:
            node (TreeNode): The node containing the goal state or the next state, depending on the algorithm.

        Returns:
            list: The list of nodes from the root (exclusive) to the goal state (inclusive).

        """
        print("Called order_nodes() from the class:", type(self))

        nodes = []
        while node and node.state != self.current_state:
            nodes.append(node)
            node = node.parent
        nodes.reverse() # Reverse the list to get the path from the root to the goal state
        for n in nodes:
            print(f"Node n's state: {n.state}")
        return nodes

class BFSAlgorithm(AIAlgorithm):
    """Implements the Breadth-First Search algorithm (BFS) for the AI to find the next move to play.

    """

    def _execute_algorithm(self):
        root = TreeNode(self.current_state)  # Root node in the search tree
        queue = deque([root])                # Store the nodes
        visited = set()                      # Contains states, not nodes (to avoid duplicate states reached by different paths)

        while queue:
            if self.stop_flag:
                print("Algorithm stopped early")
                return None

            node = queue.popleft()

            if self.goal_state_func(node.state):
                return self.order_nodes(node)

            for child_state in self.operators_func(node.state):
                if child_state not in visited:
                    child_node = TreeNode(child_state, node, node.path_cost + 1, node.depth + 1)
                    node.add_child(child_node)

                    queue.append(child_node)
                    visited.add(child_state)

        return None # No valid moves found

class DFSAlgorithm(AIAlgorithm):
    """Implements the Depth-First Search algorithm (DFS) for the AI to find the next move to play.
    It uses the iterative version of the algorithm, which is more efficient than the recursive version, especially for large search trees.

    """

    def _execute_algorithm(self):
        root = TreeNode(self.current_state)  # Root node in the search tree
        stack = [root]                       # Store the nodes
        visited = set()                      # Contains states, not nodes (to avoid duplicate states reached by different paths)

        while stack:
            if self.stop_flag:  # Check stop flag
                print("Algorithm stopped early")
                return None

            node = stack.pop()
            if node.state not in visited:
                visited.add(node.state)

                if self.goal_state_func(node.state):
                    return self.order_nodes(node)

                for child_state in self.operators_func(node.state):
                    if child_state not in visited:
                        child_node = TreeNode(child_state, node, node.path_cost + 1, node.depth + 1)
                        node.add_child(child_node)

                        stack.append(child_node)

        return None  # No valid moves found

class IterDeepAlgorithm(AIAlgorithm):
    """Implements the Iterative Deepening Search algorithm (IDS) for the AI to find the next move to play.
    Since it uses DFS to visit the nodes, the code uses the iterative version of the DFS, which is more efficient than the recursive version, especially for large search trees.
    It also uses a depth limit, to limit the search of each DFS, which is better for a large search space.

    """

    def _execute_algorithm(self):
        def depth_limited_search(start_node, limit):
            stack = [start_node]        # Store the nodes
            visited = set()             # Contains states, not nodes (to avoid duplicate states reached by different paths)
            found_new_nodes = False     # Track if new nodes were added

            while stack:
                if self.stop_flag:
                    print("Algorithm stopped early")
                    return "STOPPED"

                node = stack.pop()
                if node.state not in visited:
                    visited.add(node.state)

                    if self.goal_state_func(node.state):
                        return self.order_nodes(node)

                    if node.depth < limit:
                        for child_state in self.operators_func(node.state):
                            if child_state not in visited:
                                child_node = TreeNode(child_state, node, node.path_cost + 1, node.depth + 1)
                                node.add_child(child_node)
                                stack.append(child_node)
                                found_new_nodes = True       # We have added a node to the stack, which means that we could look forward into the graph (not the bottom of the stack)

            if found_new_nodes:
                return "NOT YET EXHAUSTED"
            else:
                "EXHAUSTED"   # Even if we increase the depth, we wouldn't find any new nodes, as we already searched whole graph
                              # End of depth_limited_search function

        depth_limit = 1
        while True:
            root = TreeNode(self.current_state)
            result = depth_limited_search(root, depth_limit)
            if result == "EXHAUSTED" or result == "STOPPED":  # No new nodes were found, stop searching
                return None
            if result == "NOT YET EXHAUSTED":  # When the stack was found empty since we reached the limiting depth and no further children nodes were added
                depth_limit += 1
            else:                              # an answer was found before we reached empty stack
                return result

class GreedySearchAlgorithm(AIAlgorithm):
    """Implements the Greedy Search algorithm for the AI to find the next move to play.
    It uses a heuristic function to evaluate the nodes and choose the best one to explore next.

    """

    def _execute_algorithm(self):
        root = TreeNode(self.current_state)  # Root node in the search tree
        pqueue = q.PriorityQueue()           # Priority queue for node storing
        pqueue.put(root)                     # Add the root node to the priority queue
        visited = set()                      # Contains states, not nodes (to avoid duplicate states reached by different paths)

        inheritance = True                   # Inherit the score from the parent node

        while not pqueue.empty():
            if self.stop_flag:
                print("Algorithm stopped early")
                return None

            node = pqueue.get()

            if self.goal_state_func(node.state):
                return self.order_nodes(node)

            for child_state in self.operators_func(node.state):
                if child_state not in visited:
                    child_node = TreeNode(
                        child_state,
                        node,
                        node.path_cost + 1,
                        node.depth + 1,
                        greedy_heuristic(node, child_state, root.state.blocks_to_break, inheritance)
                    )
                    node.add_child(child_node)

                    pqueue.put(child_node)
                    visited.add(child_state)

        return None  # No valid moves found

class AStarAlgorithm(AIAlgorithm):
    """Implements the A* Search algorithm for the AI to find the next move to play.
    It uses a heuristic function and the cost from the starting node to the current one to evaluate the nodes and choose the best one to explore next.

    """

    def _execute_algorithm(self):
        root = TreeNode(self.current_state)  # Root node in the search tree
        pqueue = q.PriorityQueue()           # Priority queue for node storing
        pqueue.put(root)                     # Add the root node to the priority queue
        visited = set()                      # Contains states, not nodes (to avoid duplicate states reached by different paths)

        while not pqueue.empty():
            if self.stop_flag:
                print("Algorithm stopped early")
                return None

            node = pqueue.get()

            if self.goal_state_func(node.state):
                return self.order_nodes(node)

            for child_state in self.operators_func(node.state):
                if child_state not in visited:
                    child_node = TreeNode(
                        child_state,
                        node,
                        node.path_cost + 1,
                        node.depth + 1,
                        a_star_heuristic_2(child_state) + (node.path_cost + 1)
                    )
                    node.add_child(child_node)

                    pqueue.put(child_node)
                    visited.add(child_state)

        return None  # No valid moves found

class WeightedAStarAlgorithm(AIAlgorithm):
    """Implements the Weighted A* Search algorithm for the AI to find the next move to play.
    It uses a heuristic function and the cost from the starting node to the current one to evaluate the nodes and choose the best one to explore next.
    The heuristic function is weighted to make the algorithm more aggressive in its search (higher weight == more aggressive search).

    """

    def _execute_algorithm(self):
        root = TreeNode(self.current_state)  # Root node in the search tree
        pqueue = q.PriorityQueue()           # Priority queue for node storing
        pqueue.put(root)                     # Add the root node to the priority queue
        visited = set()                      # Contains states, not nodes (to avoid duplicate states reached by different paths)
        weight = 4                           # Weight for the heuristic function (can be adjusted)

        while not pqueue.empty():
            if self.stop_flag:
                print("Algorithm stopped early")
                return None

            node = pqueue.get()

            if self.goal_state_func(node.state):
                return self.order_nodes(node)

            for child_state in self.operators_func(node.state):
                if child_state not in visited:
                    child_node = TreeNode(
                        child_state,
                        node,
                        node.path_cost + 1,
                        node.depth + 1,
                        a_star_heuristic(child_state) * weight + (node.path_cost + 1)
                    )
                    node.add_child(child_node)

                    pqueue.put(child_node)
                    visited.add(child_state)

        return None  # No valid moves found

# Register algorithms
AIAlgorithmRegistry.register(BFS, BFSAlgorithm)
AIAlgorithmRegistry.register(DFS, DFSAlgorithm)
AIAlgorithmRegistry.register(ITER_DEEP, IterDeepAlgorithm)
AIAlgorithmRegistry.register(GREEDY, GreedySearchAlgorithm)
AIAlgorithmRegistry.register(A_STAR, AStarAlgorithm)
AIAlgorithmRegistry.register(WEIGHTED_A_STAR, WeightedAStarAlgorithm)<|MERGE_RESOLUTION|>--- conflicted
+++ resolved
@@ -5,11 +5,7 @@
 from concurrent.futures import ThreadPoolExecutor
 
 from AI.algorithm_registry import AIAlgorithmRegistry
-<<<<<<< HEAD
-from AI.heuristics import a_star_heuristic, greedy_heuristic
-=======
 from AI.heuristics import a_star_heuristic, a_star_heuristic_2, greedy_heuristic
->>>>>>> f4bd8019
 from game_logic.constants import (A_STAR, AI_FOUND, AI_NOT_FOUND, BFS, DFS,
                                   GREEDY, INFINITE, ITER_DEEP, WEIGHTED_A_STAR)
 from utils.ai import child_states, get_num_states, goal_state
