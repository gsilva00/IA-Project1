import pygame
from game_logic.constants import WHITE, BROWN, ORANGE, FONT_PATH, FONT_TITLE_SIZE, FONT_TEXT_SIZE, BACKGROUND_MENU_IMAGE

def draw_menu(screen):
<<<<<<< HEAD
    font = pygame.font.Font(None, 74)
    title_text = font.render('Wood Block', True, WHITE)

=======
    font = pygame.font.Font(FONT_PATH, FONT_TITLE_SIZE)
    title_text_back = font.render('Wood Block', True, BROWN)
    title_text_middle = font.render('Wood Block', True, ORANGE)
    title_text_front = font.render('Wood Block', True, WHITE)
    font = pygame.font.Font(FONT_PATH, FONT_TEXT_SIZE)
>>>>>>> a21ed4f5
    play_text = font.render('Play', True, WHITE)
    quit_text = font.render('Quit', True, WHITE)

    title_rect_back = title_text_back.get_rect(center=((screen.get_width() // 2) + 5 , (screen.get_height() // 4) - 5))
    title_rect_middle = title_text_middle.get_rect(center=(screen.get_width() // 2, screen.get_height() // 4))
    title_rect_front = title_text_front.get_rect(center=((screen.get_width() // 2) - 5 , (screen.get_height() // 4) + 5))
    play_rect = play_text.get_rect(center=(screen.get_width() // 2, screen.get_height() // 2))
    quit_rect = quit_text.get_rect(center=(screen.get_width() // 2, screen.get_height() // 1.5))

<<<<<<< HEAD
    screen.fill(BACKGROUND_COLOR)

    mouse_pos = pygame.mouse.get_pos()

    if play_rect.collidepoint(mouse_pos):
        play_text = font.render('Play', True, RED)
    else:
        play_text = font.render('Play', True, WHITE)

    if quit_rect.collidepoint(mouse_pos):
        quit_text = font.render('Quit', True, RED)
    else:
        quit_text = font.render('Quit', True, WHITE)

    screen.blit(title_text, title_rect)
    screen.blit(play_text, play_rect)
    screen.blit(quit_text, quit_rect)
    pygame.display.flip()

    return play_rect, quit_rect
=======
    #Add Background Image To menu
    background = pygame.image.load(BACKGROUND_MENU_IMAGE)

    running = True
    while running:
        screen.blit(background, (0, 0))

        mouse_pos = pygame.mouse.get_pos()

        if play_rect.collidepoint(mouse_pos):
            play_text = font.render('Play', True, WHITE)
        else:
            play_text = font.render('Play', True, BROWN)

        if quit_rect.collidepoint(mouse_pos):
            quit_text = font.render('Quit', True, WHITE)
        else:
            quit_text = font.render('Quit', True, BROWN)

        screen.blit(title_text_back, title_rect_back)
        screen.blit(title_text_middle, title_rect_middle)
        screen.blit(title_text_front, title_rect_front)
        screen.blit(play_text, play_rect)
        screen.blit(quit_text, quit_rect)
        pygame.display.flip()

        for event in pygame.event.get():
            if event.type == pygame.QUIT:
                running = False
            elif event.type == pygame.MOUSEBUTTONDOWN:
                if play_rect.collidepoint(event.pos):
                    return
                elif quit_rect.collidepoint(event.pos):
                    pygame.quit()
                    exit()

    pygame.quit()
>>>>>>> a21ed4f5
<|MERGE_RESOLUTION|>--- conflicted
+++ resolved
@@ -2,17 +2,11 @@
 from game_logic.constants import WHITE, BROWN, ORANGE, FONT_PATH, FONT_TITLE_SIZE, FONT_TEXT_SIZE, BACKGROUND_MENU_IMAGE
 
 def draw_menu(screen):
-<<<<<<< HEAD
-    font = pygame.font.Font(None, 74)
-    title_text = font.render('Wood Block', True, WHITE)
-
-=======
     font = pygame.font.Font(FONT_PATH, FONT_TITLE_SIZE)
     title_text_back = font.render('Wood Block', True, BROWN)
     title_text_middle = font.render('Wood Block', True, ORANGE)
     title_text_front = font.render('Wood Block', True, WHITE)
     font = pygame.font.Font(FONT_PATH, FONT_TEXT_SIZE)
->>>>>>> a21ed4f5
     play_text = font.render('Play', True, WHITE)
     quit_text = font.render('Quit', True, WHITE)
 
@@ -22,63 +16,26 @@
     play_rect = play_text.get_rect(center=(screen.get_width() // 2, screen.get_height() // 2))
     quit_rect = quit_text.get_rect(center=(screen.get_width() // 2, screen.get_height() // 1.5))
 
-<<<<<<< HEAD
-    screen.fill(BACKGROUND_COLOR)
+    #Add Background Image To menu
+    background = pygame.image.load(BACKGROUND_MENU_IMAGE)
 
     mouse_pos = pygame.mouse.get_pos()
 
     if play_rect.collidepoint(mouse_pos):
-        play_text = font.render('Play', True, RED)
+        play_text = font.render('Play', True, WHITE)
     else:
-        play_text = font.render('Play', True, WHITE)
+        play_text = font.render('Play', True, BROWN)
 
     if quit_rect.collidepoint(mouse_pos):
-        quit_text = font.render('Quit', True, RED)
+        quit_text = font.render('Quit', True, WHITE)
     else:
-        quit_text = font.render('Quit', True, WHITE)
+        quit_text = font.render('Quit', True, BROWN)
 
-    screen.blit(title_text, title_rect)
+    screen.blit(title_text_back, title_rect_back)
+    screen.blit(title_text_middle, title_rect_middle)
+    screen.blit(title_text_front, title_rect_front)
     screen.blit(play_text, play_rect)
     screen.blit(quit_text, quit_rect)
     pygame.display.flip()
 
-    return play_rect, quit_rect
-=======
-    #Add Background Image To menu
-    background = pygame.image.load(BACKGROUND_MENU_IMAGE)
-
-    running = True
-    while running:
-        screen.blit(background, (0, 0))
-
-        mouse_pos = pygame.mouse.get_pos()
-
-        if play_rect.collidepoint(mouse_pos):
-            play_text = font.render('Play', True, WHITE)
-        else:
-            play_text = font.render('Play', True, BROWN)
-
-        if quit_rect.collidepoint(mouse_pos):
-            quit_text = font.render('Quit', True, WHITE)
-        else:
-            quit_text = font.render('Quit', True, BROWN)
-
-        screen.blit(title_text_back, title_rect_back)
-        screen.blit(title_text_middle, title_rect_middle)
-        screen.blit(title_text_front, title_rect_front)
-        screen.blit(play_text, play_rect)
-        screen.blit(quit_text, quit_rect)
-        pygame.display.flip()
-
-        for event in pygame.event.get():
-            if event.type == pygame.QUIT:
-                running = False
-            elif event.type == pygame.MOUSEBUTTONDOWN:
-                if play_rect.collidepoint(event.pos):
-                    return
-                elif quit_rect.collidepoint(event.pos):
-                    pygame.quit()
-                    exit()
-
-    pygame.quit()
->>>>>>> a21ed4f5
+    return play_rect, quit_rect