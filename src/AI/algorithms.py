import queue as q
import time
import tracemalloc
from collections import deque
from concurrent.futures import ThreadPoolExecutor
from datetime import datetime

from AI.algorithm_registry import AIAlgorithmRegistry
from AI.heuristics import (a_star_heuristic, a_star_heuristic_2,
                           greedy_heuristic, infinite_heuristic)
from game_logic.constants import (A_STAR, AI_FOUND, AI_NOT_FOUND, BFS, DFS,
                                  GREEDY, INFINITE, ITER_DEEP, SINGLE_DEPTH_GREEDY, LEVELS_NAMES,
                                  WEIGHTED_A_STAR)
from utils.ai import child_states, get_num_states, goal_state
from utils.file import moves_to_file, stats_to_file


# For running AI algorithms in parallel
executor = ThreadPoolExecutor(max_workers=1)


class TreeNode:
    def __init__(self, state, parent=None, path_cost=0, depth=0, heuristic_score=0):
        """Initializes a new TreeNode object.

        Args:
            state (GameData): The state of the game (NOT TO BE CONFUSED WITH THE STATES FROM THE STATE MACHINE). This is the data that the AI will use to make its decision while actually playing the game on the board.
            parent (TreeNode, optional): The parent node of the current node. Defaults to None.
            path_cost (int, optional): The cost to reach the current node from the root node. Defaults to 0.
            depth (int, optional): The depth of the current node in the search tree. Defaults to 0.
            heuristic_score (int, optional): The score of the node based on the heuristic function. Defaults to 0.

        """

        self.state = state
        self.parent = parent
        self.children = []
        self.path_cost = path_cost
        self.depth = depth
        self.heuristic_score = heuristic_score

    def add_child(self, child_node):
        """Adds a child node to the current node. Also sets the parent of the child node to the current node.

        Args:
            child_node (TreeNode): The child node to add.

        """

        self.children.append(child_node)
        child_node.parent = self    # Constructor can already do this, it's partially redundant but that's okay

    def __lt__(self, other):
        """Defines the less-than comparison for TreeNode objects.
        This is used by the priority queue to compare nodes.

        Args:
            other (TreeNode): The other TreeNode to compare with.

        Returns:
            bool: True if this node is less than the other node, False otherwise.

        """

<<<<<<< HEAD
        return self.heuristic_score < other.heuristic_score
=======
        if self.heuristic_score == other.heuristic_score:
            return self.path_cost < other.path_cost
        else:
            return self.heuristic_score < other.heuristic_score
>>>>>>> a8102396

class AIAlgorithm:
    def __init__(self, level):
        self.current_state = None
        self.next_state = None

        self.level = level

        self.goal_state_func = goal_state if self.level != INFINITE else None # No goal state function for infinite level
        self.operators_func = child_states
        self.time_callback_func = None
        self.res_callback_func = None

        self.stop_flag = False
        self.future = None
        self.result = None

        print(f"[AIAlgorithm] Initialized: {type(self).__name__}")

    def stop(self):
        """Stop the AI algorithm execution.
        Resets everything related to the algorithm running in the background.

        """

        self.stop_flag = True
        if self.future is not None:
            self.future.cancel()
            self.future = None
        self.res_callback_func = None
        self.result = None

    def get_next_move(self, game_data, time_callback_func=None, res_callback_func=None, reset=False):
        """Start running the AI algorithm in the background (separate thread)
        Calls the callback function with the result when it's done.

        Args:
            game_data (GameData): The current game state (NOT TO BE CONFUSED WITH THE STATES FROM THE STATE MACHINE). This is the data that the AI will use to make its decision while actually playing the game on the board.
            time_callback_func (function, optional): The function to call when the algorithm starts and when it ends. Defaults to None.
            res_callback_func (function, optional): The function to call when the algorithm is done. Defaults to None.
            reset (bool, optional): Whether to reset the stored algorithm results. Defaults to False.

        """

        self.stop_flag = False
        self.time_callback_func = time_callback_func
        self.res_callback_func = res_callback_func

        # Reset the AI algorithm results (when current state of the game doesn't match stat expected for result of the algorithm to be used)
        if reset:
            self.next_state = None
            self.future = None
            self.result = None

        # Needed in _execute_algorithm() - when the algorithm is actually run (not every time get_next_move() is called)
        self.current_state = game_data

        # No results yet/anymore, so run the algorithm (again)
        if self.result is None or self.result == []:
            if self.future is None or self.future.done():
                # Run the algorithm in a separate thread
                print(f"[{type(self).__name__}] Submitting algorithm...")
                if self.level == INFINITE:
                    self.future = executor.submit(self.run_algorithm, infinite=True)
                else:
                    self.future = executor.submit(self.run_algorithm)
                self.future.add_done_callback(self._on_algorithm_done)

                if self.time_callback_func is not None:
                    self.time_callback_func()
            else:
                print(f"[{type(self).__name__}] Algorithm already running.")
        else:
            print(f"[{type(self).__name__}] Using stored result.")
            piece_index, piece_position = self._process_result()
            status = AI_FOUND if piece_index is not None and piece_position is not None else AI_NOT_FOUND
            if self.res_callback_func is not None:
                self.res_callback_func(status, piece_index, piece_position)

    def _on_algorithm_done(self, future):
        """Callback function for when the algorithm has finished running.
        Calls the defined callback function if it exists.

        Args:
            future (Future): The future object that contains the result of the algorithm.

        """

        print(f"[{type(self).__name__}] Algorithm done.")
        self.time_callback_func()

        self.result = future.result()
        print(f"Future: {self.future}")
        print(f"Other future: {future}")
        print(f"Are they the same? {self.future == future}")

        if self.result is None:
            if self.res_callback_func is not None:
                self.res_callback_func(AI_NOT_FOUND, None, None)
            return

        piece_index, piece_position = self._process_result()
        status = AI_FOUND if piece_index is not None and piece_position is not None else AI_NOT_FOUND

        if self.res_callback_func is not None:
            self.res_callback_func(status, piece_index, piece_position)

    def _process_result(self):
        self.next_state = self.result[0].state
        print(f"[{type(self).__name__}] Result list: {self.result}")
        # Remove the state that is being played from the result (to avoid playing the same move again in the next call)
        self.result = self.result[1:] if len(self.result) > 1 else None
        print(f"[{type(self).__name__}] Result list after removing the state being played: {self.result}")

        print(f"Piece: {self.next_state.recent_piece[0]}, Piece position: {self.next_state.recent_piece[1]}")
        for i, piece in enumerate(self.current_state.pieces):
            print(f"Piece {i}: {piece}")
            if self.next_state.recent_piece[0] == piece:
                print(f"Piece index: {i}, Piece position: {self.next_state.recent_piece[1]}")
                return i, self.next_state.recent_piece[1]

    def run_algorithm(self, infinite=False):
        """Decorator function to run the AI algorithm and measure its performance (time, memory, states visited).
        Calls the actual implementation of the algorithm.

        Returns:
            List[TreeNode]: The list of nodes from the root (exclusive) to the goal state (inclusive).

        """

        print(f"[{type(self).__name__}] Running algorithm...")
        start_time = time.time()
        tracemalloc.start()

        snapshot_before = tracemalloc.take_snapshot()

        result = self._execute_algorithm(infinite)  # Call the actual implementation

        snapshot_after = tracemalloc.take_snapshot()

        elapsed_time = time.time() - start_time
        tracemalloc.stop()

        stats = snapshot_after.compare_to(snapshot_before, 'lineno')
        peak_mem = sum(stat.size_diff for stat in stats)

        num_states = get_num_states()

        if result is not None:
            print(f"[{type(self).__name__}] Algorithm completed successfully.")
        else:
            print(f"[{type(self).__name__}] Algorithm did not complete successfully. No valid moves found.")

        # Time of storage (to match records between stats and moves)
        irl_timestamp = datetime.now().strftime("%Y-%m-%d %H:%M:%S")

        stats_to_file(
            f"{self.__class__.__name__}_stats.csv",
            irl_timestamp,
            LEVELS_NAMES[self.level],
            True if result else False,
            elapsed_time,
            peak_mem,
            num_states,
            len(result) if result else 0
        )

        if result is not None:
            moves_to_file(
                f"{self.__class__.__name__}_moves.csv",
                irl_timestamp,
                LEVELS_NAMES[self.level],
                elapsed_time,
                len(result),
                [(node.state.recent_piece[0], node.state.recent_piece[1]) for node in result]
            )

        print(f"[{type(self).__name__}] Level: {LEVELS_NAMES[self.level]}")
        print(f"[{type(self).__name__}] Did the algorithm find a solution? {'Yes' if result else 'No'}")
        print(f"[{type(self).__name__}] Time: {elapsed_time:.4f}s")
        print(f"[{type(self).__name__}] Peak Memory Used: {peak_mem / (1024 * 1024):.4f} MB")
        print(f"[{type(self).__name__}] States: {num_states}")
        print(f"[{type(self).__name__}] Number of moves: {len(result) if result else 0}")
        print(f"[{type(self).__name__}] Moves:")
        for i, node in enumerate(result):
            print(f"[{type(self).__name__}] Piece {i+1}: {node.state.recent_piece[0]} to Position: {node.state.recent_piece[1]}")

        return result

    def _execute_algorithm(self, infinite = False):
        """Run the actual AI algorithm

        Returns:
            List[TreeNode]: The list of nodes from the root (exclusive) to the goal state (inclusive).

        """

        raise NotImplementedError(f"{type(self).__name__} must override _execute_algorithm()")

    def order_nodes(self, node):
        """Sort nodes to trace back the path from root to goal.

        Args:
            node (TreeNode): The node containing the goal state or the next state, depending on the algorithm.

        Returns:
            list: The list of nodes from the root (exclusive) to the goal state (inclusive).

        """
        print("Called order_nodes() from the class:", type(self))

        nodes = []
        while node and node.state != self.current_state:
            nodes.append(node)
            node = node.parent
        nodes.reverse() # Reverse the list to get the path from the root to the goal state
        for n in nodes:
            print(f"Node n's state: {n.state}")
        return nodes


class BFSAlgorithm(AIAlgorithm):
    """Implements the Breadth-First Search algorithm (BFS) for the AI to find the next move to play.

    Time Complexity:
        O(b^d * (<complexity of operators_func()> + <complexity of goal_state_func()>) == O(b^d * (p * g^4 + 1)) == O(b^d * p * g^4), where:
        - b is the branching factor
        - d is the depth of the solution
        - p is the number of currently playable pieces
        - g is the grid size
    Space Complexity:
        O(b^d), where b is the branching factor and d is the depth of the solution.

    """

    def _execute_algorithm(self, infinite = False):
        root = TreeNode(self.current_state)  # Root node in the search tree
        queue = deque([root])                # Store the nodes
        visited = set()                      # Contains states, not nodes (to avoid duplicate states reached by different paths)

        while queue:
            if self.stop_flag:
                print("Algorithm stopped early")
                return None

            node = queue.popleft()

            if self.goal_state_func(node.state):
                return self.order_nodes(node)

            for child_state in self.operators_func(node.state):
                if child_state not in visited:
                    child_node = TreeNode(child_state, node, node.path_cost + 1, node.depth + 1)
                    node.add_child(child_node)

                    queue.append(child_node)
                    visited.add(child_state)

        return None # No valid moves found


class DFSAlgorithm(AIAlgorithm):
    """Implements the Depth-First Search algorithm (DFS) for the AI to find the next move to play.
    It uses the iterative version of the algorithm, which is more efficient than the recursive version, especially for large search trees.

    Time Complexity:
        O(b^m * (<complexity of operators_func()> + <complexity of goal_state_func()>) == O(b^m * (p * g^4 + 1)) == O(b^m * p * g^4), where:
        - b is the branching factor
        - m is the maximum depth of the search tree
        - p is the number of currently playable pieces
        - g is the grid size

    Space Complexity:
        O(b * m), where b is the branching factor and m is the maximum depth of the search tree.

    """

    def _execute_algorithm(self, infinite = False):
        root = TreeNode(self.current_state)  # Root node in the search tree
        stack = [root]                       # Store the nodes
        visited = set()                      # Contains states, not nodes (to avoid duplicate states reached by different paths)

        while stack:
            if self.stop_flag:  # Check stop flag
                print("Algorithm stopped early")
                return None

            node = stack.pop()
            if node.state not in visited:
                visited.add(node.state)

                if self.goal_state_func(node.state):
                    return self.order_nodes(node)

                for child_state in self.operators_func(node.state):
                    if child_state not in visited:
                        child_node = TreeNode(child_state, node, node.path_cost + 1, node.depth + 1)
                        node.add_child(child_node)

                        stack.append(child_node)

        return None  # No valid moves found


class IterDeepAlgorithm(AIAlgorithm):
    """Implements the Iterative Deepening Search algorithm (IDS) for the AI to find the next move to play.
    Since it uses DFS to visit the nodes, the code uses the iterative version of the DFS, which is more efficient than the recursive version, especially for large search trees.
    It also uses a depth limit, to limit the search of each DFS, which is better for a large search space.

    Time Complexity:
        O(b^d * (<complexity of operators_func()> + <complexity of goal_state_func()>) == O(b^d * (p * g^4 + 1)) == O(b^d * p * g^4), where:
        - b is the branching factor
        - d is the depth of the solution
        - p is the number of currently playable pieces
        - g is the grid size

    Note: b^d is a simplification of the time complexity of the algorithm, since it is actually d*b^1 + (d-1)b^2 + (d-2)b^3 + ... + 2b^(d-1) + b^d, therefore the dominant term is b^d.
          - Still, because of this, it is less efficient than DFS, since it visits the same nodes multiple times.

    Space Complexity:
        O(b * d), where b is the branching factor and d is the depth of the solution.

    """

    def _execute_algorithm(self, infinite = False):
        def depth_limited_search(start_node, limit):
            stack = [start_node]        # Store the nodes
            visited = set()             # Contains states, not nodes (to avoid duplicate states reached by different paths)
            found_new_nodes = False     # Track if new nodes were added

            while stack:
                if self.stop_flag:
                    print("Algorithm stopped early")
                    return "STOPPED"

                node = stack.pop()
                if node.state not in visited:
                    visited.add(node.state)

                    if self.goal_state_func(node.state):
                        return self.order_nodes(node)

                    if node.depth < limit:
                        for child_state in self.operators_func(node.state):
                            if child_state not in visited:
                                child_node = TreeNode(child_state, node, node.path_cost + 1, node.depth + 1)
                                node.add_child(child_node)
                                stack.append(child_node)
                                found_new_nodes = True       # We have added a node to the stack, which means that we could look forward into the graph (not the bottom of the stack)

            if found_new_nodes:
                return "NOT YET EXHAUSTED"
            else:
                # Even if we increase the depth, we wouldn't find any new nodes, as we already searched whole graph
                # End of depth_limited_search function
                "EXHAUSTED"

        depth_limit = 1
        while True:
            root = TreeNode(self.current_state)
            result = depth_limited_search(root, depth_limit)
            if result == "EXHAUSTED" or result == "STOPPED":
                # No new nodes were found, stop searching
                return None
            if result == "NOT YET EXHAUSTED":
                # When the stack was found empty since we reached the limiting depth and no further children nodes were added
                depth_limit += 1
            else:
                # an answer was found before we reached empty stack
                return result

class GreedySearchAlgorithm(AIAlgorithm):
    """Implements the Greedy Search algorithm for the AI to find the next move to play.
    It uses a heuristic function to evaluate the nodes and choose the best one to explore next.

    Time Complexity:
        O(b^m * (<complexity of operators_func()> + <complexity of goal_state_func()> + <complexity of greedy_heuristic()>) == O(b^m * (p * g^4 + 1 + p * g^2 * k)) == O(b^m * p * g^4), where:
        - b is the branching factor
        - m is the maximum depth of the search tree
        - p is the number of currently playable pieces
        - g is the grid size
        - k is the number of blocks in the piece (very small, between 1 and 4 for the current available pieces).

    Space Complexity:
        O(b^m), where b is the branching factor and m is the depth of the solution.

    Note: Due to the heuristic function, the algorithm is way more efficient than the Big-O notation suggests, as it doesn't explore nearly as many nodes as the worst case scenario.
    Of course, this depends on the quality of the heuristic function, and in this case, it is very good.

    """

    def __init__(self, level):
        super().__init__(level)
        self.heuristic_func = greedy_heuristic

    def _execute_algorithm(self, infinite = False):
        root = TreeNode(self.current_state)  # Root node in the search tree
        pqueue = q.PriorityQueue()           # Priority queue for node storing
        pqueue.put(root)                     # Add the root node to the priority queue
        visited = set()                      # Contains states, not nodes (to avoid duplicate states reached by different paths)

        inheritance = True                   # Inherit the score from the parent node

        while not pqueue.empty():
            if self.stop_flag:
                print("Algorithm stopped early")
                return None

            node = pqueue.get()

            if self.goal_state_func(node.state):
                return self.order_nodes(node)

            for child_state in self.operators_func(node.state):
                if child_state not in visited:
                    child_node = TreeNode(
                        child_state,
                        node,
                        node.path_cost + 1,
                        node.depth + 1,
                        self.heuristic_func(node, child_state, root.state.blocks_to_break, inheritance)
                    )
                    node.add_child(child_node)

                    pqueue.put(child_node)
                    visited.add(child_state)

        return None  # No valid moves found

class SingleDepthGreedyAlgorithm(AIAlgorithm):
    """Refactored to evaluate all possible moves at depth 1 and choose the best move based on the heuristic function.

    Time Complexity:
        O(b * (<complexity of operators_func()> + <complexity of heuristic_func()>)) == O(b * (p * g^4 + p * g^2 * k)),
        where:
        - b is the branching factor (number of possible moves)
        - p is the number of currently playable pieces
        - g is the grid size
        - k is the number of blocks in the piece.

    Space Complexity:
        O(b), where b is the branching factor.
    """

    def __init__(self, level):
        print(f"[AIAlgorithm] Initializing {type(self).__name__}...")
        super().__init__(level)
        self.heuristic_func = infinite_heuristic  # Use the provided heuristic function

    def _execute_algorithm(self, infinite=False):
        root = TreeNode(self.current_state)  # Root node in the search tree
        best_node = None  # Track the best node based on the heuristic score

        # Explore all child states (depth 1)
        for child_state in self.operators_func(root.state):
            # Create a child node for each possible move
            child_node = TreeNode(
                child_state,
                root,
                path_cost=1,
                depth=1,
                heuristic_score=self.heuristic_func(root, child_state)
            )
            root.add_child(child_node)

            # Update the best node if this child has a better heuristic score
            if best_node is None or child_node.heuristic_score < best_node.heuristic_score:
                best_node = child_node

        if best_node is None:
            print("Couldn't find any valid moves")
            return None

        # Return the best node found
        return self.order_nodes(best_node)

class AStarAlgorithm(AIAlgorithm):
    """Implements the A* Search algorithm for the AI to find the next move to play.
    It uses a heuristic function and the cost from the starting node to the current one to evaluate the nodes and choose the best one to explore next.

    Time Complexity:
        O(b^d * (<complexity of operators_func()> + <complexity of goal_state_func()> + <complexity of a_star_heuristic()>) == O(b^d * (p * g^4 + 1 + g^2)) == O(b^d * p * g^4), where:
        - b is the branching factor
        - d is the depth of the solution
        - p is the number of currently playable pieces
        - g is the grid size

    Space Complexity:
        O(b^d), where b is the branching factor and d is the depth of the solution.

    Note: Due to the heuristic function, this algorithm is way more efficient than the Big-O notation suggests, as it doesn't explore nearly as many nodes as the worst case scenario, due to the heuristic function.
    However, unlike the Greedy Search algorithm, this algorithm is guaranteed to find the optimal solution, if the heuristic function is admissible (which it is in this case).
    The heuristic function is admissible if it never overestimates the cost to reach the goal state from the current state.
    The quality of the heuristic function is very important for the performance of the algorithm, as it determines how many nodes are explored. And the closer it is to the actual cost, the better the performance of the algorithm.

    """

    def __init__(self, level):
        super().__init__(level)
        self.heuristic_func = a_star_heuristic

    def _execute_algorithm(self, infinite = False):
        root = TreeNode(self.current_state)  # Root node in the search tree
        pqueue = q.PriorityQueue()           # Priority queue for node storing
        pqueue.put(root)                     # Add the root node to the priority queue
        visited = set()                      # Contains states, not nodes (to avoid duplicate states reached by different paths)

        while not pqueue.empty():
            if self.stop_flag:
                print("Algorithm stopped early")
                return None

            # print("Queue size:", pqueue.qsize())
            # print("Visited size:", len(visited))
            node = pqueue.get()

            if self.goal_state_func(node.state):
                return self.order_nodes(node)

            for child_state in self.operators_func(node.state):
                if child_state not in visited:
                    child_node = TreeNode(
                        child_state,
                        node,
                        node.path_cost + 1,
                        node.depth + 1,
<<<<<<< HEAD
                        self.heuristic_func(child_state) + (node.path_cost + 1)
=======
                        a_star_heuristic(child_state) + (node.path_cost + 1)
>>>>>>> a8102396
                    )
                    node.add_child(child_node)

                    pqueue.put(child_node)
                    visited.add(child_state)

        return None  # No valid moves found

class WeightedAStarAlgorithm(AIAlgorithm):
    """Implements the Weighted A* Search algorithm for the AI to find the next move to play.
    It uses a heuristic function and the cost from the starting node to the current one to evaluate the nodes and choose the best one to explore next.
    The heuristic function is weighted to make the algorithm more aggressive in its search (higher weight == more aggressive search).

    Time Complexity:
        O(b^d * (<complexity of operators_func()> + <complexity of goal_state_func()> + <complexity of a_star_heuristic()>) == O(b^d * (p * g^4 + 1 + g^2)) == O(b^d * p * g^4), where:
        - b is the branching factor
        - d is the depth of the solution
        - p is the number of currently playable pieces
        - g is the grid size

    Space Complexity:
        O(b^d), where b is the branching factor and d is the depth of the solution.

    Note: Due to the heuristic function, this algorithm is way more efficient than the Big-O notation suggests, as it doesn't explore nearly as many nodes as the worst case scenario, due to the heuristic function.
    Due to the weighted heuristic function, this algorithm is more aggressive than the A* Search algorithm, which means that it will explore less nodes and find the solution faster, but it is not guaranteed to find the optimal solution, but it will find a satisfactory solution in a reasonable amount of time.

    """

    def __init__(self, level):
        super().__init__(level)
        self.heuristic_func = a_star_heuristic

    def _execute_algorithm(self, infinite = False):
        root = TreeNode(self.current_state)  # Root node in the search tree
        pqueue = q.PriorityQueue()           # Priority queue for node storing
        pqueue.put(root)                     # Add the root node to the priority queue
        visited = set()                      # Contains states, not nodes (to avoid duplicate states reached by different paths)
        weight = 4                           # Weight for the heuristic function (can be adjusted)

        while not pqueue.empty():
            if self.stop_flag:
                print("Algorithm stopped early")
                return None

            node = pqueue.get()

            if self.goal_state_func(node.state):
                return self.order_nodes(node)

            for child_state in self.operators_func(node.state):
                if child_state not in visited:
                    child_node = TreeNode(
                        child_state,
                        node,
                        node.path_cost + 1,
                        node.depth + 1,
                        self.heuristic_func(child_state) * weight + (node.path_cost + 1)
                    )
                    node.add_child(child_node)

                    pqueue.put(child_node)
                    visited.add(child_state)

        return None  # No valid moves found


# Register algorithms
AIAlgorithmRegistry.register(BFS, BFSAlgorithm)
AIAlgorithmRegistry.register(DFS, DFSAlgorithm)
AIAlgorithmRegistry.register(ITER_DEEP, IterDeepAlgorithm)
AIAlgorithmRegistry.register(GREEDY, GreedySearchAlgorithm)
AIAlgorithmRegistry.register(SINGLE_DEPTH_GREEDY, SingleDepthGreedyAlgorithm)
AIAlgorithmRegistry.register(A_STAR, AStarAlgorithm)
AIAlgorithmRegistry.register(WEIGHTED_A_STAR, WeightedAStarAlgorithm)<|MERGE_RESOLUTION|>--- conflicted
+++ resolved
@@ -62,14 +62,10 @@
 
         """
 
-<<<<<<< HEAD
-        return self.heuristic_score < other.heuristic_score
-=======
         if self.heuristic_score == other.heuristic_score:
             return self.path_cost < other.path_cost
         else:
             return self.heuristic_score < other.heuristic_score
->>>>>>> a8102396
 
 class AIAlgorithm:
     def __init__(self, level):
@@ -596,11 +592,7 @@
                         node,
                         node.path_cost + 1,
                         node.depth + 1,
-<<<<<<< HEAD
                         self.heuristic_func(child_state) + (node.path_cost + 1)
-=======
-                        a_star_heuristic(child_state) + (node.path_cost + 1)
->>>>>>> a8102396
                     )
                     node.add_child(child_node)
 
